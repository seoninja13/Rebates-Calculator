--- conflicted
+++ resolved
@@ -5,36 +5,6 @@
 
     async analyze(county) {
         try {
-<<<<<<< HEAD
-            console.log('Sending request to:', this.apiEndpoint);
-            console.log('Request data:', { results, category });
-
-            const response = await fetch(this.apiEndpoint, {
-                method: 'POST',
-                headers: {
-                    'Content-Type': 'application/json'
-                },
-                mode: 'cors',
-            body: JSON.stringify({ 
-                results: results.map(r => ({
-                    title: r.title,
-                    snippet: r.snippet,
-                    link: r.link
-                })), 
-                category 
-            })
-        });
-
-            if (!response.ok) {
-                throw new Error('Failed to fetch analysis');
-            }
-
-            const analysis = await response.json();
-            
-            // Validate the response format
-            if (!this._isValidAnalysis(analysis)) {
-                throw new Error('Invalid analysis format');
-=======
             const categories = ['Federal', 'State', 'County'];
             const results = {};
 
@@ -104,7 +74,6 @@
                     console.error(`Error loading ${category} programs:`, error);
                     results[category.toLowerCase()] = [];
                 }
->>>>>>> f626bc80
             }
 
             return results;
@@ -113,95 +82,4 @@
             throw error;
         }
     }
-<<<<<<< HEAD
-
-    _isValidAnalysis(analysis) {
-        return analysis && 
-               typeof analysis === 'object' && 
-               'category' in analysis && 
-               'programs' in analysis &&
-               Array.isArray(analysis.programs) &&
-               analysis.programs.every(program => 
-                   typeof program === 'object' &&
-                   'name' in program
-               );
-    }
-
-    displayPrograms(analysis, container) {
-        // Create programs section
-        const section = document.createElement('div');
-        section.className = 'programs-section';
-
-        // Add header
-        const header = document.createElement('div');
-        header.className = 'programs-header';
-        
-        const icon = document.createElement('i');
-        icon.className = 'fas fa-leaf';
-        header.appendChild(icon);
-
-        const title = document.createElement('div');
-        title.className = 'programs-title';
-        title.textContent = analysis.category;
-        header.appendChild(title);
-
-        section.appendChild(header);
-
-        // Add programs
-        analysis.programs.forEach(program => {
-            const card = document.createElement('div');
-            card.className = 'program-card';
-
-            // Program name
-            const name = document.createElement('h3');
-            name.className = 'program-name';
-            name.textContent = program.name || 'Program Name Not Available';
-            card.appendChild(name);
-
-            // Program summary
-            const summary = document.createElement('p');
-            summary.className = 'program-summary';
-            summary.textContent = program.summary || 'No summary available';
-            card.appendChild(summary);
-
-            // Amount - now always displayed since it's required
-            const amount = document.createElement('div');
-            amount.className = 'program-amount';
-            // Default to dollar sign if amount is missing or doesn't specify percentage
-            const amountText = program.amount || 'Contact for details';
-            const icon = (amountText && amountText.includes('%')) ? 'fa-percent' : 'fa-dollar-sign';
-            amount.innerHTML = `<i class="fas ${icon}"></i> ${amountText}`;
-            card.appendChild(amount);
-
-            // Requirements if available
-            if (program.requirements && program.requirements.length > 0) {
-                const requirements = document.createElement('ul');
-                requirements.className = 'program-requirements';
-                program.requirements.forEach(req => {
-                    const li = document.createElement('li');
-                    li.innerHTML = `<i class="fas fa-check"></i> ${req}`;
-                    requirements.appendChild(li);
-                });
-                card.appendChild(requirements);
-            }
-
-            // Deadline if available
-            if (program.deadline && program.deadline !== "Ongoing") {
-                const deadline = document.createElement('div');
-                deadline.className = 'program-deadline';
-                deadline.innerHTML = `<i class="fas fa-clock"></i> Deadline: ${program.deadline}`;
-                card.appendChild(deadline);
-            }
-
-            section.appendChild(card);
-        });
-
-        container.appendChild(section);
-    }
-}
-
-// Export the class
-export default RebatePrograms;
-=======
-}
->>>>>>> f626bc80
+}